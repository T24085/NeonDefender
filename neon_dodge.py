--- conflicted
+++ resolved
@@ -1,1248 +1,1140 @@
-"""
-Neon Dodge — Pygame (single file)
-AUTO-SHOOT • POWER-UPS • COINS • SHOP • BOSSES • KILL COUNT
-
-How to run:
-1) Install Python 3.10+ and Pygame:    pip install pygame
-2) Save this file as neon_dodge.py
-3) Run:                                python neon_dodge.py
-
-Controls:
-- Move: Arrow Keys or WASD
-- Pause: P     Restart: R     Quit: ESC
-- From Title: SPACE to start
-- **Shop:** B to open/close (paused). Press 1–6 to buy upgrades.
-
-Goal: Collect orbs, avoid enemies, auto-blast threats, earn **coins** from kills to buy **upgrades**. Bosses appear periodically.
-
-Scoring & Currency:
-- +10 per orb, +5 per normal kill, +50 per boss kill
-- +1–3 coins per normal kill, +15–25 coins per boss kill
-
-Upgrades in Shop (costs rise as you buy):
-1) Damage +1  •  2) Fire Rate -10%  •  3) Move Speed +10%
-4) Spread +1 (max 2)  •  5) Pierce +1 (max 3)  •  6) Shield +5s
-
-This file is structured for easy modding:
-- GameState finite-state machine (TITLE, PLAYING, GAME_OVER)
-- Player / Enemy / Orb / Bullet / PowerUp classes + simple Boss flag
-- Auto-shooting, power-ups, upgrades shop, coins, bosses, kill count
-- Delta-time movement; difficulty ramp; screen shake; simple persistence (high score)
-"""
-
-from __future__ import annotations
-import json
-import math
-import random
-from dataclasses import dataclass, field
-from enum import Enum, auto
-from pathlib import Path
-from typing import List, Tuple, Optional
-
-import pygame
-from pygame import Surface
-from pygame.math import Vector2 as V2
-
-# ---------------------------- Config & Constants ---------------------------- #
-WIDTH, HEIGHT = 900, 600
-FPS = 120
-TITLE = "Neon Dodge"
-SAVE_PATH = Path("neon_dodge_save.json")
-
-# Colors (RGB)
-BLACK = (10, 10, 18)
-WHITE = (240, 240, 255)
-NEON_CYAN = (0, 255, 200)
-NEON_PINK = (255, 80, 200)
-NEON_YELLOW = (255, 230, 120)
-NEON_GREEN = (120, 255, 170)
-RED = (255, 80, 80)
-GREY = (120, 130, 140)
-BLUE = (120, 180, 255)
-ORANGE = (255, 150, 80)
-
-# Gameplay
-PLAYER_BASE_SPEED = 320.0
-# make player easier to see
-PLAYER_RADIUS = 20
-PLAYER_IFRAMES = 1.0
-PLAYER_FRICTION = 10.0
-
-ENEMY_BASE_SPEED = 120.0
-ENEMY_RADIUS = 16
-ENEMY_SPAWN_COOLDOWN = 0.4
-ENEMY_MAX = 50
-
-ORB_RADIUS = 8
-ORB_SCORE = 10
-KILL_SCORE = 5
-BOSS_KILL_SCORE = 50
-
-BULLET_RADIUS = 4
-BULLET_SPEED = 520.0
-BULLET_LIFETIME = 2.0
-BULLET_BASE_DMG = 1
-FIRE_COOLDOWN = 0.35
-ENEMY_BULLET_SPEED = 300.0
-
-POWERUP_RADIUS = 12
-POWERUP_SPAWN_MIN = 10.0
-POWERUP_SPAWN_MAX = 16.0
-POWERUP_DURATION = 10.0
-SHIELD_RECHARGE_RATE = 1.0  # seconds of charge regained per second
-
-LIVES_START = 3
-BAR_WIDTH = 180
-BAR_HEIGHT = 16
-
-# Difficulty settings
-DIFFICULTIES = ["Easy", "Normal", "Hard"]
-DIFF_SPAWN_MULT = [1.5, 1.0, 0.7]
-
-# Coins
-COINS_NORMAL_MIN, COINS_NORMAL_MAX = 1, 3
-COINS_BOSS_MIN, COINS_BOSS_MAX = 15, 25
-
-# Experience
-XP_KILL = 20
-XP_BOSS_KILL = 100
-XP_ORB = 5
-
-random.seed()
-
-# sprite helper
-def load_sprite(path: str, diameter: int, color: Tuple[int, int, int]) -> Surface:
-    try:
-        # Scale any loaded image down to the requested diameter so oversized
-        # assets don't appear huge in game.  The function previously returned
-        # the raw image which ignored the desired size.
-        image = pygame.image.load(path).convert_alpha()
-        return pygame.transform.smoothscale(image, (diameter, diameter))
-    except Exception:
-        # If the image can't be loaded, fall back to a simple colored circle
-        surf = pygame.Surface((diameter, diameter), pygame.SRCALPHA)
-        pygame.draw.circle(surf, color, (diameter // 2, diameter // 2), diameter // 2)
-        return surf
-
-# ---------------------------- Utility Helpers ------------------------------ #
-
-def clamp(x: float, lo: float, hi: float) -> float:
-    return max(lo, min(hi, x))
-
-
-def circle_collision(a_pos: V2, a_r: float, b_pos: V2, b_r: float) -> bool:
-    return a_pos.distance_squared_to(b_pos) <= (a_r + b_r) ** 2
-
-
-# ------------------------------ Entities ----------------------------------- #
-@dataclass
-class Player:
-    pos: V2
-    vel: V2 = field(default_factory=lambda: V2(0, 0))
-    radius: int = PLAYER_RADIUS
-    base_speed: float = PLAYER_BASE_SPEED
-    speed_mult: float = 1.0
-    iframes: float = 0.0
-    fire_timer: float = 0.0
-
-    # combat stats
-    fire_cooldown: float = FIRE_COOLDOWN
-    spread_level: int = 0       # 0 = single, 1 = +2 side bullets, 2 = +4
-    pierce: int = 0             # bullets pass through N enemies
-    damage: int = BULLET_BASE_DMG
-    shield_time: float = 0.0  # current shield charge (0-POWERUP_DURATION)
-    has_shield: bool = False
-    level: int = 1
-    xp: int = 0
-
-    def speed(self) -> float:
-        return self.base_speed * self.speed_mult
-
-    def update(self, dt: float, keys: pygame.key.ScancodeWrapper) -> None:
-        dir_x = (keys[pygame.K_d] or keys[pygame.K_RIGHT]) - (keys[pygame.K_a] or keys[pygame.K_LEFT])
-        dir_y = (keys[pygame.K_s] or keys[pygame.K_DOWN]) - (keys[pygame.K_w] or keys[pygame.K_UP])
-        move = V2(float(dir_x), float(dir_y))
-        if move.length_squared() > 0:
-            move = move.normalize() * self.speed()
-        self.vel += (move - self.vel) * clamp(PLAYER_FRICTION * dt, 0.0, 1.0)
-        self.pos += self.vel * dt
-        self.pos.x = clamp(self.pos.x, self.radius, WIDTH - self.radius)
-        self.pos.y = clamp(self.pos.y, self.radius, HEIGHT - self.radius)
-
-        if self.iframes > 0:
-            self.iframes = max(0.0, self.iframes - dt)
-        if self.has_shield and self.shield_time < POWERUP_DURATION:
-            self.shield_time = min(POWERUP_DURATION, self.shield_time + SHIELD_RECHARGE_RATE * dt)
-        self.fire_timer = max(0.0, self.fire_timer - dt)
-
-    def xp_to_next(self) -> int:
-        return 100 * self.level
-
-    def gain_xp(self, amount: int) -> None:
-        self.xp += amount
-        while self.xp >= self.xp_to_next():
-            self.xp -= self.xp_to_next()
-            self.level += 1
-
-    def draw(self, surf: Surface, t: float, img: Surface) -> None:
-        rect = img.get_rect(center=self.pos)
-        surf.blit(img, rect)
-        color = NEON_CYAN if int(t * 30) % 2 == 0 or self.iframes <= 0 else NEON_YELLOW
-        pygame.draw.circle(surf, color, self.pos, self.radius, width=2)
-        if self.shield_time >= POWERUP_DURATION:
-            r = self.radius + 6 + 2 * math.sin(t * 8)
-            pygame.draw.circle(surf, BLUE, self.pos, int(r), width=2)
-
-
-class EnemyType(Enum):
-    NORMAL = auto()
-    ZIGZAG = auto()
-    HOMING = auto()
-    BOSS = auto()
-    MEGA_BOSS = auto()
-
-
-@dataclass
-class Enemy:
-    pos: V2
-    vel: V2
-    speed: float
-    type: EnemyType = EnemyType.NORMAL
-    radius: int = ENEMY_RADIUS
-    hp: int = 1
-    is_boss: bool = False
-    tier: int = 0
-    dash_cd: float = 0.0
-    shoot_cd: float = 0.0
-    boss_kind: int = 0
-    zigzag_phase: float = 0.0
-
-    def update(self, dt: float, player_pos: V2) -> None:
-        to_player = (player_pos - self.pos)
-        desired = to_player.normalize() * self.speed if to_player.length_squared() > 1e-4 else V2(0, 0)
-        jitter = V2(random.uniform(-1, 1), random.uniform(-1, 1)) * (self.speed * (0.15 if self.is_boss else 0.25))
-        steer = desired + jitter
-        self.vel += (steer - self.vel) * clamp((2.0 if self.is_boss else 4.0) * dt, 0.0, 1.0)
-        self.pos += self.vel * dt
-        if (self.pos.x < self.radius and self.vel.x < 0) or (self.pos.x > WIDTH - self.radius and self.vel.x > 0):
-            self.vel.x *= -1
-        if (self.pos.y < self.radius and self.vel.y < 0) or (self.pos.y > HEIGHT - self.radius and self.vel.y > 0):
-            self.vel.y *= -1
-        self.pos.x = clamp(self.pos.x, self.radius, WIDTH - self.radius)
-        self.pos.y = clamp(self.pos.y, self.radius, HEIGHT - self.radius)
-        if self.tier >= 1:
-            self.dash_cd -= dt
-            if self.dash_cd <= 0:
-                if to_player.length_squared() > 0:
-                    self.vel += to_player.normalize() * self.speed * (1.5 + 0.5 * self.tier)
-                self.dash_cd = random.uniform(1.5, 3.0)
-
-    def draw(self, surf: Surface, sprites: dict) -> None:
-        img = sprites.get(self.type)
-        if img is not None:
-            rect = img.get_rect(center=self.pos)
-            surf.blit(img, rect)
-        else:
-            pygame.draw.circle(surf, NEON_PINK, self.pos, self.radius)
-        if self.is_boss:
-            pygame.draw.circle(surf, WHITE, self.pos, self.radius + 6, width=2)
-
-
-@dataclass
-class Orb:
-    pos: V2
-    radius: int = ORB_RADIUS
-    def draw(self, surf: Surface) -> None:
-        pygame.draw.circle(surf, NEON_YELLOW, self.pos, self.radius)
-        pygame.draw.circle(surf, WHITE, self.pos, max(1, self.radius // 3))
-
-
-
-@dataclass
-class Bullet:
-    pos: V2
-    vel: V2
-    radius: int = BULLET_RADIUS
-    lifetime: float = BULLET_LIFETIME
-    pierce: int = 0
-    dmg: int = BULLET_BASE_DMG
-    from_enemy: bool = False
-    homing: bool = False
-
-    def update(self, dt: float) -> None:
-        self.pos += self.vel * dt
-        self.lifetime -= dt
-    def alive(self) -> bool:
-        if self.lifetime <= 0:
-            return False
-        return -20 <= self.pos.x <= WIDTH + 20 and -20 <= self.pos.y <= HEIGHT + 20
-    def draw(
-        self,
-        surf: Surface,
-        player_img: Optional[Surface] = None,
-        enemy_img: Optional[Surface] = None,
-    ) -> None:
-        if self.from_enemy:
-            if enemy_img is not None:
-                surf.blit(enemy_img, enemy_img.get_rect(center=self.pos))
-            else:
-                pygame.draw.circle(surf, RED, self.pos, self.radius)
-        else:
-            if player_img is not None:
-                surf.blit(player_img, player_img.get_rect(center=self.pos))
-            else:
-                pygame.draw.circle(surf, NEON_GREEN, self.pos, self.radius)
-
-
-@dataclass
-class Particle:
-    pos: V2
-    vel: V2
-    color: Tuple[int, int, int]
-    radius: float
-    life: float
-    full_life: float
-
-    def update(self, dt: float) -> None:
-        self.pos += self.vel * dt
-        self.life -= dt
-
-    def alive(self) -> bool:
-        return self.life > 0
-
-    def draw(self, surf: Surface) -> None:
-        if self.life <= 0:
-            return
-        r = int(self.radius * (self.life / self.full_life))
-        if r > 0:
-            pygame.draw.circle(surf, self.color, self.pos, r)
-
-
-class PUType(Enum):
-    RAPID = auto()
-    SPREAD = auto()
-    SHIELD = auto()
-    SPEED = auto()
-    PIERCE = auto()
-
-
-@dataclass
-class PowerUp:
-    pos: V2
-    kind: PUType
-    radius: int = POWERUP_RADIUS
-    def draw(self, surf: Surface) -> None:
-        color = {
-            PUType.RAPID: NEON_YELLOW,
-            PUType.SPREAD: NEON_PINK,
-            PUType.SHIELD: BLUE,
-            PUType.SPEED: NEON_CYAN,
-            PUType.PIERCE: NEON_GREEN,
-        }[self.kind]
-        pygame.draw.circle(surf, color, self.pos, self.radius)
-        glyph = {PUType.RAPID:"R", PUType.SPREAD:"S", PUType.SHIELD:"H", PUType.SPEED:"V", PUType.PIERCE:"P"}[self.kind]
-        font = pygame.font.SysFont("consolas", 16)
-        img = font.render(glyph, True, BLACK)
-        surf.blit(img, img.get_rect(center=self.pos))
-
-
-# ------------------------------ Starfield ----------------------------------- #
-class Starfield:
-    def __init__(self, n: int = 120):
-        self.stars: List[Tuple[float, float, float]] = []
-        for _ in range(n):
-            self.stars.append([random.uniform(0, WIDTH), random.uniform(0, HEIGHT), random.uniform(10, 80)])
-    def update(self, dt: float, camera_vel: V2) -> None:
-        for s in self.stars:
-            s[1] += (s[2] + camera_vel.y * 0.2) * dt
-            s[0] += (camera_vel.x * 0.2) * dt
-            if s[1] > HEIGHT:
-                s[0] = random.uniform(0, WIDTH)
-                s[1] = -2
-    def draw(self, surf: Surface) -> None:
-        for x, y, speed in self.stars:
-            b = clamp(int(120 + speed * 1.3), 120, 255)
-            surf.fill((b, b, b), rect=pygame.Rect(int(x), int(y), 2, 2))
-
-
-# ------------------------------ Game State ---------------------------------- #
-class GameState:
-    TITLE = 0
-    PLAYING = 1
-    GAME_OVER = 2
-    SETTINGS = 3
-
-
-class Game:
-    def __init__(self):
-        pygame.init()
-        # Initialize mixer for sound effects and music
-        import pygame.mixer
-        pygame.mixer.init()
-        pygame.display.set_caption(TITLE)
-        self.screen = pygame.display.set_mode((0, 0), pygame.FULLSCREEN)
-        global WIDTH, HEIGHT
-        WIDTH, HEIGHT = self.screen.get_size()
-        self.clock = pygame.time.Clock()
-        self.font_big = pygame.font.SysFont("consolas", 48)
-        self.font = pygame.font.SysFont("consolas", 24)
-        self.font_small = pygame.font.SysFont("consolas", 18)
-        self.running = True
-        self.state = GameState.TITLE
-        self.t = 0.0
-
-        self.starfield = Starfield()
-
-        # Sprites
-        self.player_img = load_sprite("player.png", PLAYER_RADIUS * 2, NEON_CYAN)
-        self.enemy_sprites = {
-            EnemyType.NORMAL: load_sprite("es1.png", ENEMY_RADIUS * 2, NEON_PINK),
-            EnemyType.ZIGZAG: load_sprite("es2.png", ENEMY_RADIUS * 2, NEON_YELLOW),
-            EnemyType.HOMING: load_sprite("es3.png", ENEMY_RADIUS * 2, NEON_GREEN),
-            EnemyType.BOSS: load_sprite("bs1.png", 68, ORANGE),
-            EnemyType.MEGA_BOSS: load_sprite("bigboss.png", 96, RED),
-        }
-        self.bullet_img = load_sprite("bullet.png", BULLET_RADIUS * 2, NEON_GREEN)
-
-<<<<<<< HEAD
-        self.high_score = 0
-        self.leaderboard: List[dict] = []
-        self.score_saved = False
-        self._load_save()
-=======
-        self.high_score = 0
-        self._load_save()
-        pygame.mixer.music.set_volume(self.music_volume)
-
->>>>>>> fe134f5c
-
-        # Gameplay
-        self.player = Player(V2(WIDTH / 2, HEIGHT / 2))
-        self.enemies: List[Enemy] = []
-        self.orb = self._spawn_orb()
-        self.score = 0
-        self.lives = LIVES_START
-        self.spawn_timer = 0.0
-        self.diff_timer = 0.0
-        self.enemy_speed = ENEMY_BASE_SPEED
-        self.max_enemies = 3
-        self.enemy_level = 0
-        self.shake = 0.0
-
-        # Combat
-        self.bullets: List[Bullet] = []
-        self.particles: List[Particle] = []
-
-        # Power-ups
-        self.powerups: List[PowerUp] = []
-        self.pu_spawn_timer = random.uniform(POWERUP_SPAWN_MIN, POWERUP_SPAWN_MAX)
-        self.rapid_time = 0.0
-        self.speed_time = 0.0
-        self.spread_time = 0.0
-        self.pierce_time = 0.0
-
-        # Currency & progression
-<<<<<<< HEAD
-        self.coins = 0
-        self.kills = 0
-        self.shop_open = False
-        self.upgrades = [
-=======
-        self.coins = 0
-        self.kills = 0
-        self.shop_open = False
-        self.upgrades = [
->>>>>>> fe134f5c
-            {"name": "Damage +1", "cost": 25, "key": pygame.K_1, "fn": self._buy_damage},
-            {"name": "Fire Rate -10%", "cost": 30, "key": pygame.K_2, "fn": self._buy_firerate},
-            {"name": "Move Speed +10%", "cost": 30, "key": pygame.K_3, "fn": self._buy_movespeed},
-            {"name": "Spread +1 (max 2)", "cost": 40, "key": pygame.K_4, "fn": self._buy_spread},
-            {"name": "Pierce +1 (max 3)", "cost": 45, "key": pygame.K_5, "fn": self._buy_pierce},
-            {"name": "Shield (recharge)", "cost": 25, "key": pygame.K_6, "fn": self._buy_shield},
-        ]
-
-        # Boss logic
-        self.boss_timer = 20.0  # seconds to next boss
-
-    # ---------------------- Persistence ---------------------- #
-<<<<<<< HEAD
-    def _load_save(self) -> None:
-        if SAVE_PATH.exists():
-            try:
-                data = json.loads(SAVE_PATH.read_text())
-                scores = data.get("scores")
-                if isinstance(scores, list):
-                    for entry in scores:
-                        self.leaderboard.append({
-                            "score": int(entry.get("score", 0)),
-                            "kills": int(entry.get("kills", 0)),
-                            "coins": int(entry.get("coins", 0)),
-                        })
-                else:
-                    hi = int(data.get("high_score", 0))
-                    if hi > 0:
-                        self.leaderboard.append({"score": hi, "kills": 0, "coins": 0})
-            except Exception:
-                self.leaderboard.clear()
-        self.leaderboard.sort(key=lambda e: e["score"], reverse=True)
-        self.leaderboard = self.leaderboard[:5]
-        self.high_score = self.leaderboard[0]["score"] if self.leaderboard else 0
-
-    def _save(self) -> None:
-        try:
-            self.leaderboard.sort(key=lambda e: e["score"], reverse=True)
-            self.leaderboard = self.leaderboard[:5]
-            SAVE_PATH.write_text(json.dumps({"scores": self.leaderboard}))
-        except Exception:
-            pass
-
-    def _clear_scores(self) -> None:
-        self.leaderboard.clear()
-        self.high_score = 0
-        self._save()
-=======
-
-    def _load_save(self) -> None:
-        if SAVE_PATH.exists():
-            try:
-                data = json.loads(SAVE_PATH.read_text())
-                self.high_score = int(data.get("high_score", 0))
-                self.music_volume = float(data.get("music_volume", 1.0))
-                self.sfx_volume = float(data.get("sfx_volume", 1.0))
-                self.difficulty_idx = int(data.get("difficulty", 1))
-            except Exception:
-                self.high_score = 0
-                self.music_volume = 1.0
-                self.sfx_volume = 1.0
-                self.difficulty_idx = 1
-        else:
-            self.high_score = 0
-            self.music_volume = 1.0
-            self.sfx_volume = 1.0
-            self.difficulty_idx = 1
-
-    def _save(self) -> None:
-        try:
-            SAVE_PATH.write_text(
-                json.dumps(
-                    {
-                        "high_score": self.high_score,
-                        "music_volume": self.music_volume,
-                        "sfx_volume": self.sfx_volume,
-                        "difficulty": self.difficulty_idx,
-                    }
-                )
-            )
-        except Exception:
-            pass
->>>>>>> fe134f5c
-
-
-    # ---------------------- Spawning ------------------------- #
-    def _spawn_enemy(self) -> Enemy:
-        side = random.choice(["left", "right", "top", "bottom"])
-        if side == "left":
-            pos = V2(-ENEMY_RADIUS, random.uniform(ENEMY_RADIUS, HEIGHT - ENEMY_RADIUS))
-            vel = V2(1, 0)
-        elif side == "right":
-            pos = V2(WIDTH + ENEMY_RADIUS, random.uniform(ENEMY_RADIUS, HEIGHT - ENEMY_RADIUS))
-            vel = V2(-1, 0)
-        elif side == "top":
-            pos = V2(random.uniform(ENEMY_RADIUS, WIDTH - ENEMY_RADIUS), -ENEMY_RADIUS)
-            vel = V2(0, 1)
-        else:
-            pos = V2(random.uniform(ENEMY_RADIUS, WIDTH - ENEMY_RADIUS), HEIGHT + ENEMY_RADIUS)
-            vel = V2(0, -1)
-        speed = self.enemy_speed * random.uniform(0.9, 1.2)
-        tier = random.randint(0, self.enemy_level)
-        speed *= 1.0 + 0.15 * tier
-        hp = 1 + tier
-        dash = random.uniform(1.5, 3.0) if tier >= 1 else 0.0
-
-        etype = random.choice([EnemyType.NORMAL, EnemyType.ZIGZAG, EnemyType.HOMING])
-        shoot = 0.0
-        zig = 0.0
-        if etype == EnemyType.ZIGZAG:
-            speed *= 1.1
-            zig = random.uniform(0, math.tau)
-        elif etype == EnemyType.HOMING:
-            shoot = random.uniform(2.5, 4.0)
-            speed *= 0.9
-        elif tier >= 2:
-            shoot = random.uniform(2.0, 3.5)
-
-        return Enemy(
-            pos=pos,
-            vel=vel * speed,
-            speed=speed,
-            hp=hp,
-            tier=tier,
-            dash_cd=dash,
-            shoot_cd=shoot,
-            type=etype,
-            zigzag_phase=zig,
-        )
-
-    def _spawn_boss(self) -> Enemy:
-        pos = V2(random.uniform(120, WIDTH - 120), -40)
-        boss_kind = random.choice([0, 1, 2])
-        if boss_kind == 2:
-            speed = max(80.0, self.enemy_speed * 0.8)
-            hp = 60 + int(self.t // 20) * 10
-            tier = 3
-            dash = 0.0
-            shoot = random.uniform(1.5, 2.5)
-            radius = 56
-            etype = EnemyType.MEGA_BOSS
-        else:
-            speed = max(90.0, self.enemy_speed * 0.9)
-            hp = 24 + int(self.t // 20) * 6
-            tier = 2 if boss_kind == 1 else 1
-            dash = random.uniform(1.5, 3.0)
-            shoot = random.uniform(1.0, 2.0) if boss_kind == 1 else 0.0
-            radius = 34
-            etype = EnemyType.BOSS
-
-        return Enemy(
-            pos=pos,
-            vel=V2(0, speed),
-            speed=speed,
-            radius=radius,
-            hp=hp,
-            is_boss=True,
-            tier=tier,
-            dash_cd=dash,
-            shoot_cd=shoot,
-            boss_kind=boss_kind,
-            type=etype,
-        )
-
-    def _spawn_orb(self) -> Orb:
-        return Orb(V2(random.uniform(40, WIDTH - 40), random.uniform(40, HEIGHT - 40)))
-
-    def _spawn_powerup(self) -> None:
-        kind = random.choice(list(PUType))
-        pos = V2(random.uniform(60, WIDTH - 60), random.uniform(60, HEIGHT - 60))
-        self.powerups.append(PowerUp(pos, kind))
-
-    def _spawn_explosion(self, pos: V2) -> None:
-        colors = [
-            (255, 0, 0),
-            (255, 127, 0),
-            (255, 255, 0),
-            (0, 255, 0),
-            (0, 0, 255),
-            (75, 0, 130),
-            (148, 0, 211),
-        ]
-        for _ in range(20):
-            direction = V2(random.uniform(-1, 1), random.uniform(-1, 1))
-            if direction.length_squared() == 0:
-                direction = V2(1, 0)
-            vel = direction.normalize() * random.uniform(80, 200)
-            life = random.uniform(0.4, 0.8)
-            radius = random.uniform(4, 8)
-            color = random.choice(colors)
-            self.particles.append(Particle(pos.copy(), vel, color, radius, life, life))
-
-    # ---------------------- Reset / Start -------------------- #
-    def reset(self) -> None:
-        self.player = Player(V2(WIDTH / 2, HEIGHT / 2))
-        self.enemies.clear()
-        self.orb = self._spawn_orb()
-        self.score = 0
-        self.lives = LIVES_START
-        self.spawn_timer = 0.0
-        self.diff_timer = 0.0
-        self.enemy_speed = ENEMY_BASE_SPEED
-        self.max_enemies = 3
-        self.enemy_level = 0
-        self.shake = 0.0
-        self.bullets.clear()
-        self.powerups.clear()
-        self.pu_spawn_timer = random.uniform(POWERUP_SPAWN_MIN, POWERUP_SPAWN_MAX)
-        self.rapid_time = self.speed_time = self.spread_time = self.pierce_time = 0.0
-        self.coins = 0
-<<<<<<< HEAD
-        self.kills = 0
-        self.shop_open = False
-        self.boss_timer = 20.0
-        self.score_saved = False
-=======
-        self.kills = 0
-        self.shop_open = False
-        self.boss_timer = 20.0
->>>>>>> fe134f5c
-
-    # ---------------------- Update Loop ---------------------- #
-    def update_title(self, dt: float) -> None:
-        self.starfield.update(dt, V2(0, 35))
-
-    def update_settings(self, dt: float, events: List[pygame.event.Event]) -> None:
-        self.starfield.update(dt, V2(0, 25))
-        for e in events:
-            if e.type != pygame.KEYDOWN:
-                continue
-            if e.key == pygame.K_UP:
-                self.settings_index = (self.settings_index - 1) % 3
-            elif e.key == pygame.K_DOWN:
-                self.settings_index = (self.settings_index + 1) % 3
-            elif e.key in (pygame.K_LEFT, pygame.K_RIGHT):
-                if self.settings_index == 0:
-                    delta = 0.1 if e.key == pygame.K_RIGHT else -0.1
-                    self.music_volume = clamp(self.music_volume + delta, 0.0, 1.0)
-                    pygame.mixer.music.set_volume(self.music_volume)
-                    self._save()
-                elif self.settings_index == 1:
-                    delta = 0.1 if e.key == pygame.K_RIGHT else -0.1
-                    self.sfx_volume = clamp(self.sfx_volume + delta, 0.0, 1.0)
-                    self._save()
-                elif self.settings_index == 2:
-                    if e.key == pygame.K_RIGHT:
-                        self.difficulty_idx = (self.difficulty_idx + 1) % len(DIFFICULTIES)
-                    else:
-                        self.difficulty_idx = (self.difficulty_idx - 1) % len(DIFFICULTIES)
-                    self._save()
-
-    def _nearest_enemy_dir(self) -> Optional[V2]:
-        if not self.enemies:
-            return None
-        p = self.player.pos
-        nearest = min(self.enemies, key=lambda e: e.pos.distance_squared_to(p))
-        to = nearest.pos - p
-        return to.normalize() if to.length_squared() else V2(1, 0)
-
-    def _try_fire(self) -> None:
-        if self.player.fire_timer > 0:
-            return
-        aim = self._nearest_enemy_dir()
-        if aim is None:
-            return
-        cooldown = self.player.fire_cooldown * (0.45 if self.rapid_time > 0 else 1.0)
-        self.player.fire_timer = max(0.08, cooldown)
-        dirs = [aim]
-        if self.spread_time > 0 or self.player.spread_level > 0:
-            level = max(self.player.spread_level, 1)
-            angles = [10, -10] if level == 1 else [8, -8, 16, -16]
-            for ang in angles:
-                rad = math.radians(ang)
-                rot = V2(aim.x * math.cos(rad) - aim.y * math.sin(rad), aim.x * math.sin(rad) + aim.y * math.cos(rad))
-                dirs.append(rot.normalize())
-        for d in dirs:
-            vel = d * BULLET_SPEED
-            self.bullets.append(Bullet(self.player.pos + d * (self.player.radius + 6), vel, pierce=(1 if self.pierce_time > 0 else self.player.pierce), dmg=self.player.damage))
-            if self.snd_shoot:
-                self.snd_shoot.play()
-        self.shake = min(6.0, self.shake + 1.5)
-
-    def _has_boss(self) -> bool:
-        return any(e.is_boss for e in self.enemies)
-
-    def update_play(self, dt: float) -> None:
-        keys = pygame.key.get_pressed()
-        # Toggle shop (handled in event too, but keep here if holding)
-        if keys[pygame.K_b]:
-            pass
-        # Pause gameplay when shop is open
-        if self.shop_open:
-            self.player.update(dt, keys)  # allow moving cursor feel; but no enemies
-            self.starfield.update(dt, self.player.vel)
-            return
-
-        self.player.update(dt, keys)
-        self.starfield.update(dt, self.player.vel)
-
-        self.enemy_level = min(2, int(self.t // 30))
-
-        # Auto-fire
-        self._try_fire()
-
-        # Bullets
-        for b in self.bullets:
-            if b.from_enemy and b.homing:
-                to = self.player.pos - b.pos
-                if to.length_squared() > 0:
-                    desired = to.normalize() * ENEMY_BULLET_SPEED
-                    b.vel += (desired - b.vel) * clamp(4.0 * dt, 0.0, 1.0)
-            b.update(dt)
-        new_bullets: List[Bullet] = []
-        for b in self.bullets:
-            if not b.alive():
-                continue
-            if b.from_enemy:
-                if self.player.iframes <= 0 and circle_collision(b.pos, b.radius, self.player.pos, self.player.radius):
-                    if self.player.shield_time >= POWERUP_DURATION:
-                        self.player.shield_time = 0.0
-                        self.player.iframes = 0.2
-                        self.shake = 8.0
-                    else:
-                        self.lives -= 1
-                        self.player.iframes = PLAYER_IFRAMES
-                        self.shake = 12.0
-                        if self.lives <= 0:
-                            self.state = GameState.GAME_OVER
-                else:
-                    new_bullets.append(b)
-                continue
-            hit_any = False
-            for e in list(self.enemies):
-                if circle_collision(b.pos, b.radius, e.pos, e.radius):
-                    e.hp -= b.dmg
-                    hit_any = True
-                    if e.hp <= 0:
-                        self.enemies.remove(e)
-                        self.kills += 1
-                        self._spawn_explosion(e.pos)
-                        if e.is_boss:
-                            self.score += BOSS_KILL_SCORE
-                            self.coins += random.randint(COINS_BOSS_MIN, COINS_BOSS_MAX)
-                            self.player.gain_xp(XP_BOSS_KILL)
-                            self.boss_timer = max(12.0, 28.0 - (self.t * 0.05))
-                        else:
-                            self.score += KILL_SCORE
-                            self.coins += random.randint(COINS_NORMAL_MIN, COINS_NORMAL_MAX)
-                            self.player.gain_xp(XP_KILL)
-                        self.shake = min(10.0, self.shake + (4.0 if e.is_boss else 2.5))
-                    if b.pierce > 0:
-                        b.pierce -= 1
-                        hit_any = False
-                    else:
-                        break
-            if not hit_any:
-                new_bullets.append(b)
-        self.bullets = new_bullets
-
-        for p in self.particles:
-            p.update(dt)
-        self.particles = [p for p in self.particles if p.alive()]
-
-        # Enemies
-        for e in self.enemies:
-            e.update(dt, self.player.pos)
-            if e.type == EnemyType.ZIGZAG:
-                e.zigzag_phase += dt * 4.0
-                perp = V2(-e.vel.y, e.vel.x)
-                if perp.length_squared() > 0:
-                    perp = perp.normalize()
-                    e.pos += perp * math.sin(e.zigzag_phase) * e.speed * 0.5 * dt
-            elif e.type == EnemyType.HOMING:
-                e.shoot_cd -= dt
-                if e.shoot_cd <= 0:
-                    to = self.player.pos - e.pos
-                    dir = to.normalize() if to.length_squared() > 0 else V2(0, 1)
-                    self.bullets.append(
-                        Bullet(
-                            e.pos + dir * (e.radius + 4),
-                            dir * ENEMY_BULLET_SPEED * 0.8,
-                            dmg=1,
-                            from_enemy=True,
-                            homing=True,
-                        )
-                    )
-                    e.shoot_cd = random.uniform(2.0, 3.0)
-            elif e.type == EnemyType.MEGA_BOSS:
-                e.shoot_cd -= dt
-                if e.shoot_cd <= 0:
-                    for i in range(8):
-                        ang = i * (math.tau / 8)
-                        vel = V2(math.cos(ang), math.sin(ang)) * ENEMY_BULLET_SPEED * 0.6
-                        self.bullets.append(Bullet(e.pos, vel, dmg=2, from_enemy=True))
-                    to = self.player.pos - e.pos
-                    dir = to.normalize() if to.length_squared() > 0 else V2(0, 1)
-                    self.bullets.append(Bullet(e.pos, dir * ENEMY_BULLET_SPEED * 0.8, dmg=2, from_enemy=True, homing=True))
-                    e.shoot_cd = random.uniform(1.5, 2.5)
-            else:
-                if (e.tier >= 2) or (e.is_boss and e.boss_kind == 1):
-                    e.shoot_cd -= dt
-                    if e.shoot_cd <= 0:
-                        to = self.player.pos - e.pos
-                        dir = to.normalize() if to.length_squared() > 0 else V2(0, 1)
-                        dmg = 2 if e.is_boss else 1
-                        self.bullets.append(Bullet(e.pos + dir * (e.radius + 4), dir * ENEMY_BULLET_SPEED, dmg=dmg, from_enemy=True))
-                        e.shoot_cd = random.uniform(1.0, 2.0) if e.is_boss else random.uniform(1.5, 3.0)
-
-        # Spawn logic
-        self.spawn_timer -= dt
-        if not self._has_boss():
-            if self.spawn_timer <= 0 and len(self.enemies) < self.max_enemies:
-                self.enemies.append(self._spawn_enemy())
-                self.spawn_timer = (
-                    ENEMY_SPAWN_COOLDOWN
-                    * DIFF_SPAWN_MULT[self.difficulty_idx]
-                    * random.uniform(0.6, 1.2)
-                )
-        # Boss timer
-        self.boss_timer -= dt
-        if self.boss_timer <= 0 and not self._has_boss():
-            self.enemies.append(self._spawn_boss())
-            self.boss_timer = 999.0  # wait for kill before next schedule
-
-        # Difficulty ramp
-        self.diff_timer += dt
-        if self.diff_timer >= 2.0:
-            self.diff_timer = 0.0
-            self.enemy_speed = min(self.enemy_speed + 6.0, 260.0)
-            self.max_enemies = min(self.max_enemies + 1, ENEMY_MAX)
-
-        # Collisions: orb
-        if circle_collision(self.player.pos, self.player.radius, self.orb.pos, self.orb.radius):
-            self.score += ORB_SCORE
-            self.player.gain_xp(XP_ORB)
-            self.orb = self._spawn_orb()
-            self.shake = min(8.0, self.shake + 4.0)
-
-        # Passive score tick
-        self.score += int(20 * dt)
-
-        # Enemy collision with player
-        if self.player.iframes <= 0:
-            for e in self.enemies:
-                if circle_collision(self.player.pos, self.player.radius, e.pos, e.radius):
-                    if self.player.shield_time >= POWERUP_DURATION:
-                        self.player.shield_time = 0.0
-                        self.player.iframes = 0.2
-                        self.shake = 8.0
-                    else:
-                        self.lives -= 1
-                        self.player.iframes = PLAYER_IFRAMES
-                        self.shake = 12.0
-                        if self.lives <= 0:
-                            self.state = GameState.GAME_OVER
-                    break
-
-        # Power-up spawning and pickups
-        self.pu_spawn_timer -= dt
-        if self.pu_spawn_timer <= 0:
-            self._spawn_powerup()
-            self.pu_spawn_timer = random.uniform(POWERUP_SPAWN_MIN, POWERUP_SPAWN_MAX)
-        for pu in list(self.powerups):
-            if circle_collision(self.player.pos, self.player.radius, pu.pos, POWERUP_RADIUS):
-                self.apply_powerup(pu.kind)
-                self.powerups.remove(pu)
-                self.shake = min(8.0, self.shake + 3.0)
-
-        # Tick effect timers & apply
-        self.rapid_time = max(0.0, self.rapid_time - dt)
-        self.speed_time = max(0.0, self.speed_time - dt)
-        self.spread_time = max(0.0, self.spread_time - dt)
-        self.pierce_time = max(0.0, self.pierce_time - dt)
-        self.player.speed_mult = 1.3 if self.speed_time > 0 else 1.0
-
-        # Screen shake decay
-        if self.shake > 0:
-            self.shake = max(0.0, self.shake - 20.0 * dt)
-
-    def apply_powerup(self, kind: PUType) -> None:
-        if kind == PUType.RAPID:
-            self.rapid_time = POWERUP_DURATION
-        elif kind == PUType.SPREAD:
-            self.spread_time = POWERUP_DURATION
-        elif kind == PUType.SHIELD:
-            self.player.has_shield = True
-            self.player.shield_time = POWERUP_DURATION
-        elif kind == PUType.SPEED:
-            self.speed_time = POWERUP_DURATION
-        elif kind == PUType.PIERCE:
-            self.pierce_time = POWERUP_DURATION
-
-    # ---------------------- Shop Logic ----------------------- #
-    def _inflate_cost(self, cost: int) -> int:
-        return int(cost * 1.4) + 1
-
-    def _buy_if_can(self, idx: int) -> None:
-        if 0 <= idx < len(self.upgrades):
-            up = self.upgrades[idx]
-            if self.coins >= up["cost"]:
-                self.coins -= up["cost"]
-                up["fn"]()
-                up["cost"] = min(999, self._inflate_cost(up["cost"]))
-
-    def _buy_damage(self) -> None:
-        self.player.damage += 1
-
-    def _buy_firerate(self) -> None:
-        self.player.fire_cooldown = max(0.08, self.player.fire_cooldown * 0.9)
-
-    def _buy_movespeed(self) -> None:
-        self.player.base_speed *= 1.1
-
-    def _buy_spread(self) -> None:
-        if self.player.spread_level < 2:
-            self.player.spread_level += 1
-
-    def _buy_pierce(self) -> None:
-        if self.player.pierce < 3:
-            self.player.pierce += 1
-
-    def _buy_shield(self) -> None:
-        self.player.has_shield = True
-        self.player.shield_time = POWERUP_DURATION
-
-<<<<<<< HEAD
-    def update_game_over(self, dt: float) -> None:
-        self.starfield.update(dt, V2(0, 10))
-        if not self.score_saved:
-            self.leaderboard.append({
-                "score": self.score,
-                "kills": self.kills,
-                "coins": self.coins,
-            })
-            self._save()
-            self.high_score = self.leaderboard[0]["score"] if self.leaderboard else 0
-            self.score_saved = True
-
-    # ---------------------- Draw Loop ------------------------ #
-    def draw_title(self) -> None:
-        self.screen.fill(BLACK)
-        self.starfield.draw(self.screen)
-        title = self.font_big.render(TITLE, True, NEON_PINK)
-        sub = self.font.render("SPACE to start — WASD/Arrows to move", True, GREY)
-        hint = self.font_small.render("Auto-shoot, collect coins, B for shop, P to pause.", True, GREY)
-        self.screen.blit(title, title.get_rect(center=(WIDTH / 2, HEIGHT / 2 - 40)))
-        self.screen.blit(sub, sub.get_rect(center=(WIDTH / 2, HEIGHT / 2 + 10)))
-        self.screen.blit(hint, hint.get_rect(center=(WIDTH / 2, HEIGHT / 2 + 40)))
-        y = HEIGHT / 2 + 80
-        for idx, entry in enumerate(self.leaderboard, 1):
-            text = f"{idx}. {entry['score']}"
-            if entry.get('kills') or entry.get('coins'):
-                text += f"  K:{entry.get('kills', 0)} C:{entry.get('coins', 0)}"
-            line = self.font_small.render(text, True, NEON_CYAN)
-            self.screen.blit(line, line.get_rect(center=(WIDTH / 2, y)))
-            y += 22
-        clear = self.font_small.render("Press C to clear scores", True, GREY)
-        self.screen.blit(clear, clear.get_rect(center=(WIDTH / 2, y + 10)))
-=======
-    def update_game_over(self, dt: float) -> None:
-        self.starfield.update(dt, V2(0, 10))
-        if self.score > self.high_score:
-            self.high_score = self.score
-            self._save()
-
-    # ---------------------- Draw Loop ------------------------ #
-    def draw_title(self) -> None:
-        self.screen.fill(BLACK)
-        self.starfield.draw(self.screen)
-        title = self.font_big.render(TITLE, True, NEON_PINK)
-        sub = self.font.render("SPACE to start — WASD/Arrows to move", True, GREY)
-        hint = self.font_small.render("Auto-shoot, collect coins, B for shop, P to pause.", True, GREY)
-        set_hint = self.font_small.render("S for Settings", True, GREY)
-        self.screen.blit(title, title.get_rect(center=(WIDTH / 2, HEIGHT / 2 - 40)))
-        self.screen.blit(sub, sub.get_rect(center=(WIDTH / 2, HEIGHT / 2 + 10)))
-        self.screen.blit(hint, hint.get_rect(center=(WIDTH / 2, HEIGHT / 2 + 40)))
-        self.screen.blit(set_hint, set_hint.get_rect(center=(WIDTH / 2, HEIGHT / 2 + 70)))
-
-    def draw_settings(self) -> None:
-        self.screen.fill(BLACK)
-        self.starfield.draw(self.screen)
-        title = self.font_big.render("SETTINGS", True, NEON_PINK)
-        self.screen.blit(title, title.get_rect(center=(WIDTH / 2, 80)))
-        options = [
-            f"Music Volume: {int(self.music_volume * 100)}%",
-            f"SFX Volume: {int(self.sfx_volume * 100)}%",
-            f"Difficulty: {DIFFICULTIES[self.difficulty_idx]}",
-        ]
-        y = 160
-        for i, text in enumerate(options):
-            color = NEON_YELLOW if i == self.settings_index else GREY
-            surf = self.font.render(text, True, color)
-            self.screen.blit(surf, surf.get_rect(center=(WIDTH / 2, y)))
-            y += 40
-        hint = self.font_small.render("Arrows to change, ESC to exit", True, GREY)
-        self.screen.blit(hint, hint.get_rect(center=(WIDTH / 2, HEIGHT - 60)))
->>>>>>> fe134f5c
-
-    def draw_hud(self) -> None:
-        score_s = self.font.render(f"Score: {self.score}", True, WHITE)
-        hi_s = self.font.render(f"High: {self.high_score}", True, GREY)
-        coins_s = self.font.render(f"Coins: {self.coins}", True, NEON_YELLOW)
-        kills_s = self.font.render(f"Kills: {self.kills}", True, NEON_GREEN)
-        level_s = self.font.render(f"Level: {self.player.level}", True, NEON_CYAN)
-        xp_s = self.font_small.render(
-            f"XP: {self.player.xp}/{self.player.xp_to_next()}", True, NEON_CYAN
-        )
-        self.screen.blit(score_s, (14, 10))
-        self.screen.blit(hi_s, (14, 38))
-        self.screen.blit(coins_s, (14, 66))
-        self.screen.blit(kills_s, (14, 94))
-        self.screen.blit(level_s, (14, 122))
-        self.screen.blit(xp_s, (14, 150))
-
-        # Health bar (top-right)
-        hp_label = self.font_small.render("HP", True, WHITE)
-        hp_label_x = WIDTH - hp_label.get_width() - 14
-        hp_label_y = 10
-        self.screen.blit(hp_label, (hp_label_x, hp_label_y))
-        bar_x = WIDTH - BAR_WIDTH - 14
-        bar_y = hp_label_y + hp_label.get_height() + 4
-        ratio = self.lives / LIVES_START
-        pygame.draw.rect(self.screen, NEON_GREEN, (bar_x, bar_y, int(BAR_WIDTH * ratio), BAR_HEIGHT))
-        pygame.draw.rect(self.screen, WHITE, (bar_x, bar_y, BAR_WIDTH, BAR_HEIGHT), 2)
-
-        # Shield bar below health
-        shield_label = self.font_small.render("Shield", True, WHITE)
-        shield_label_x = WIDTH - shield_label.get_width() - 14
-        shield_label_y = bar_y + BAR_HEIGHT + 8
-        self.screen.blit(shield_label, (shield_label_x, shield_label_y))
-        sy = shield_label_y + shield_label.get_height() + 4
-        shield_ratio = clamp(self.player.shield_time / POWERUP_DURATION, 0.0, 1.0)
-        pygame.draw.rect(self.screen, BLUE, (bar_x, sy, int(BAR_WIDTH * shield_ratio), BAR_HEIGHT))
-        pygame.draw.rect(self.screen, WHITE, (bar_x, sy, BAR_WIDTH, BAR_HEIGHT), 2)
-
-        # Power-up badges
-        badges = []
-        if self.rapid_time > 0: badges.append(("Rapid", self.rapid_time))
-        if self.spread_time > 0: badges.append(("Spread", self.spread_time))
-        if self.pierce_time > 0: badges.append(("Pierce", self.pierce_time))
-        if self.speed_time > 0: badges.append(("Speed", self.speed_time))
-        x0, y0 = 12, HEIGHT - 28
-        for i, (name, tleft) in enumerate(badges[:6]):
-            label = self.font_small.render(f"{name}:{int(tleft)}s", True, WHITE)
-            self.screen.blit(label, (x0 + i * 130, y0))
-
-        prompt = self.font_small.render("Press B for Shop", True, GREY)
-        self.screen.blit(prompt, (WIDTH - prompt.get_width() - 14, HEIGHT - 28))
-
-    def draw_shop(self) -> None:
-        panel = pygame.Surface((WIDTH, HEIGHT), pygame.SRCALPHA)
-        panel.fill((0, 0, 0, 200))
-        self.screen.blit(panel, (0, 0))
-        title = self.font_big.render("SHOP", True, NEON_YELLOW)
-        self.screen.blit(title, title.get_rect(center=(WIDTH / 2, 80)))
-        info = self.font_small.render("Press 1–6 to buy, B to close", True, GREY)
-        self.screen.blit(info, info.get_rect(center=(WIDTH / 2, 120)))
-        # List upgrades
-        y = 170
-        for i, up in enumerate(self.upgrades, start=1):
-            name = up["name"]
-            cost = up["cost"]
-            line = self.font.render(f"{i}. {name}  —  {cost} coins", True, WHITE)
-            self.screen.blit(line, (WIDTH / 2 - 260, y))
-            y += 36
-        wallet = self.font.render(f"Coins: {self.coins}", True, NEON_YELLOW)
-        self.screen.blit(wallet, (WIDTH / 2 - 260, y + 10))
-
-    def draw_play(self) -> None:
-        self.screen.fill(BLACK)
-        self.starfield.draw(self.screen)
-        ox = random.uniform(-self.shake, self.shake)
-        oy = random.uniform(-self.shake, self.shake)
-        temp = self.screen.copy()
-        self.orb.draw(temp)
-        for pu in self.powerups:
-            pu.draw(temp)
-        for e in self.enemies:
-            e.draw(temp, self.enemy_sprites)
-        for p in self.particles:
-            p.draw(temp)
-        for b in self.bullets:
-            b.draw(temp, self.bullet_img)
-        self.player.draw(temp, self.t, self.player_img)
-        self.screen.blit(temp, (ox, oy))
-        self.draw_hud()
-        if self.shop_open:
-            self.draw_shop()
-
-    def draw_game_over(self) -> None:
-        self.draw_play()
-        panel = pygame.Surface((WIDTH, HEIGHT), pygame.SRCALPHA)
-        panel.fill((0, 0, 0, 160))
-        self.screen.blit(panel, (0, 0))
-        over = self.font_big.render("GAME OVER", True, NEON_PINK)
-        s1 = self.font.render(f"Score: {self.score}", True, WHITE)
-        s2 = self.font.render(f"High:  {self.high_score}", True, GREY)
-        s3 = self.font_small.render("Press R to restart, ESC to quit", True, GREY)
-        self.screen.blit(over, over.get_rect(center=(WIDTH / 2, HEIGHT / 2 - 40)))
-        self.screen.blit(s1, s1.get_rect(center=(WIDTH / 2, HEIGHT / 2 + 5)))
-        self.screen.blit(s2, s2.get_rect(center=(WIDTH / 2, HEIGHT / 2 + 35)))
-        self.screen.blit(s3, s3.get_rect(center=(WIDTH / 2, HEIGHT / 2 + 70)))
-
-    # ---------------------- Main Loop ------------------------ #
-    def run(self) -> None:
-        while self.running:
-            dt = self.clock.tick(FPS) / 1000.0
-            self.t += dt
-
-            events = pygame.event.get()
-            for event in events:
-                if event.type == pygame.QUIT:
-                    self.running = False
-                elif event.type == pygame.KEYDOWN:
-                    if event.key == pygame.K_ESCAPE:
-<<<<<<< HEAD
-                        self.running = False
-                    if self.state == GameState.TITLE and event.key == pygame.K_SPACE:
-                        self.reset()
-                        self.state = GameState.PLAYING
-                    elif self.state == GameState.TITLE and event.key == pygame.K_c:
-                        self._clear_scores()
-                    elif self.state == GameState.PLAYING:
-                        if event.key == pygame.K_p:
-                            self.state = GameState.TITLE
-=======
-                        if self.state == GameState.SETTINGS:
-                            self.state = GameState.TITLE
-                            self._save()
-                        else:
-                            self.running = False
-                    if self.state == GameState.TITLE:
-                        if event.key == pygame.K_SPACE:
-                            self.reset()
-                            self.state = GameState.PLAYING
-                        elif event.key == pygame.K_s:
-                            self.state = GameState.SETTINGS
-                    elif self.state == GameState.PLAYING:
-                        if event.key == pygame.K_p:
-                            self.state = GameState.TITLE
->>>>>>> fe134f5c
-                        if event.key == pygame.K_b:
-                            self.shop_open = not self.shop_open
-                        if self.shop_open:
-                            if event.key in (
-                                pygame.K_1,
-                                pygame.K_2,
-                                pygame.K_3,
-                                pygame.K_4,
-                                pygame.K_5,
-                                pygame.K_6,
-                            ):
-                                idx = {
-                                    pygame.K_1: 0,
-                                    pygame.K_2: 1,
-                                    pygame.K_3: 2,
-                                    pygame.K_4: 3,
-                                    pygame.K_5: 4,
-                                    pygame.K_6: 5,
-                                }[event.key]
-                                self._buy_if_can(idx)
-                        if event.key == pygame.K_r:
-                            self.reset()
-                    elif self.state == GameState.GAME_OVER:
-                        if event.key == pygame.K_r:
-                            self.reset()
-                            self.state = GameState.PLAYING
-
-            if self.state == GameState.TITLE:
-                self.update_title(dt)
-            elif self.state == GameState.PLAYING:
-                self.update_play(dt)
-            elif self.state == GameState.SETTINGS:
-                self.update_settings(dt, events)
-            else:
-                self.update_game_over(dt)
-
-            if self.state == GameState.TITLE:
-                self.draw_title()
-            elif self.state == GameState.PLAYING:
-                self.draw_play()
-            elif self.state == GameState.SETTINGS:
-                self.draw_settings()
-            else:
-                self.draw_game_over()
-
-            pygame.display.flip()
-
-        pygame.quit()
-
-
-if __name__ == "__main__":
-    Game().run()
+"""
+Neon Dodge — Pygame (single file)
+AUTO-SHOOT • POWER-UPS • COINS • SHOP • BOSSES • KILL COUNT
+
+How to run:
+1) Install Python 3.10+ and Pygame:    pip install pygame
+2) Save this file as neon_dodge.py
+3) Run:                                python neon_dodge.py
+
+Controls:
+- Move: Arrow Keys or WASD
+- Pause: P     Restart: R     Quit: ESC
+- From Title: SPACE to start
+- **Shop:** B to open/close (paused). Press 1–6 to buy upgrades.
+
+Goal: Collect orbs, avoid enemies, auto-blast threats, earn **coins** from kills to buy **upgrades**. Bosses appear periodically.
+
+Scoring & Currency:
+- +10 per orb, +5 per normal kill, +50 per boss kill
+- +1–3 coins per normal kill, +15–25 coins per boss kill
+
+Upgrades in Shop (costs rise as you buy):
+1) Damage +1  •  2) Fire Rate -10%  •  3) Move Speed +10%
+4) Spread +1 (max 2)  •  5) Pierce +1 (max 3)  •  6) Shield +5s
+
+This file is structured for easy modding:
+- GameState finite-state machine (TITLE, PLAYING, GAME_OVER)
+- Player / Enemy / Orb / Bullet / PowerUp classes + simple Boss flag
+- Auto-shooting, power-ups, upgrades shop, coins, bosses, kill count
+- Delta-time movement; difficulty ramp; screen shake; simple persistence (high score)
+"""
+
+from __future__ import annotations
+import json
+import math
+import random
+from dataclasses import dataclass, field
+from enum import Enum, auto
+from pathlib import Path
+from typing import List, Tuple, Optional
+
+import pygame
+from pygame import Surface
+from pygame.math import Vector2 as V2
+
+# ---------------------------- Config & Constants ---------------------------- #
+WIDTH, HEIGHT = 900, 600
+FPS = 120
+TITLE = "Neon Dodge"
+SAVE_PATH = Path("neon_dodge_save.json")
+
+# Colors (RGB)
+BLACK = (10, 10, 18)
+WHITE = (240, 240, 255)
+NEON_CYAN = (0, 255, 200)
+NEON_PINK = (255, 80, 200)
+NEON_YELLOW = (255, 230, 120)
+NEON_GREEN = (120, 255, 170)
+RED = (255, 80, 80)
+GREY = (120, 130, 140)
+BLUE = (120, 180, 255)
+ORANGE = (255, 150, 80)
+
+# Gameplay
+PLAYER_BASE_SPEED = 320.0
+# make player easier to see
+PLAYER_RADIUS = 20
+PLAYER_IFRAMES = 1.0
+PLAYER_FRICTION = 10.0
+
+ENEMY_BASE_SPEED = 120.0
+ENEMY_RADIUS = 16
+ENEMY_SPAWN_COOLDOWN = 0.4
+ENEMY_MAX = 50
+
+ORB_RADIUS = 8
+ORB_SCORE = 10
+KILL_SCORE = 5
+BOSS_KILL_SCORE = 50
+
+BULLET_RADIUS = 4
+BULLET_SPEED = 520.0
+BULLET_LIFETIME = 2.0
+BULLET_BASE_DMG = 1
+FIRE_COOLDOWN = 0.35
+ENEMY_BULLET_SPEED = 300.0
+
+POWERUP_RADIUS = 12
+POWERUP_SPAWN_MIN = 10.0
+POWERUP_SPAWN_MAX = 16.0
+POWERUP_DURATION = 10.0
+SHIELD_RECHARGE_RATE = 1.0  # seconds of charge regained per second
+
+LIVES_START = 3
+BAR_WIDTH = 180
+BAR_HEIGHT = 16
+
+# Difficulty settings
+DIFFICULTIES = ["Easy", "Normal", "Hard"]
+DIFF_SPAWN_MULT = [1.5, 1.0, 0.7]
+
+# Coins
+COINS_NORMAL_MIN, COINS_NORMAL_MAX = 1, 3
+COINS_BOSS_MIN, COINS_BOSS_MAX = 15, 25
+
+# Experience
+XP_KILL = 20
+XP_BOSS_KILL = 100
+XP_ORB = 5
+
+random.seed()
+
+# sprite helper
+def load_sprite(path: str, diameter: int, color: Tuple[int, int, int]) -> Surface:
+    try:
+        # Scale any loaded image down to the requested diameter so oversized
+        # assets don't appear huge in game.  The function previously returned
+        # the raw image which ignored the desired size.
+        image = pygame.image.load(path).convert_alpha()
+        return pygame.transform.smoothscale(image, (diameter, diameter))
+    except Exception:
+        # If the image can't be loaded, fall back to a simple colored circle
+        surf = pygame.Surface((diameter, diameter), pygame.SRCALPHA)
+        pygame.draw.circle(surf, color, (diameter // 2, diameter // 2), diameter // 2)
+        return surf
+
+# ---------------------------- Utility Helpers ------------------------------ #
+
+def clamp(x: float, lo: float, hi: float) -> float:
+    return max(lo, min(hi, x))
+
+
+def circle_collision(a_pos: V2, a_r: float, b_pos: V2, b_r: float) -> bool:
+    return a_pos.distance_squared_to(b_pos) <= (a_r + b_r) ** 2
+
+
+# ------------------------------ Entities ----------------------------------- #
+@dataclass
+class Player:
+    pos: V2
+    vel: V2 = field(default_factory=lambda: V2(0, 0))
+    radius: int = PLAYER_RADIUS
+    base_speed: float = PLAYER_BASE_SPEED
+    speed_mult: float = 1.0
+    iframes: float = 0.0
+    fire_timer: float = 0.0
+
+    # combat stats
+    fire_cooldown: float = FIRE_COOLDOWN
+    spread_level: int = 0       # 0 = single, 1 = +2 side bullets, 2 = +4
+    pierce: int = 0             # bullets pass through N enemies
+    damage: int = BULLET_BASE_DMG
+    shield_time: float = 0.0  # current shield charge (0-POWERUP_DURATION)
+    has_shield: bool = False
+    level: int = 1
+    xp: int = 0
+
+    def speed(self) -> float:
+        return self.base_speed * self.speed_mult
+
+    def update(self, dt: float, keys: pygame.key.ScancodeWrapper) -> None:
+        dir_x = (keys[pygame.K_d] or keys[pygame.K_RIGHT]) - (keys[pygame.K_a] or keys[pygame.K_LEFT])
+        dir_y = (keys[pygame.K_s] or keys[pygame.K_DOWN]) - (keys[pygame.K_w] or keys[pygame.K_UP])
+        move = V2(float(dir_x), float(dir_y))
+        if move.length_squared() > 0:
+            move = move.normalize() * self.speed()
+        self.vel += (move - self.vel) * clamp(PLAYER_FRICTION * dt, 0.0, 1.0)
+        self.pos += self.vel * dt
+        self.pos.x = clamp(self.pos.x, self.radius, WIDTH - self.radius)
+        self.pos.y = clamp(self.pos.y, self.radius, HEIGHT - self.radius)
+
+        if self.iframes > 0:
+            self.iframes = max(0.0, self.iframes - dt)
+        if self.has_shield and self.shield_time < POWERUP_DURATION:
+            self.shield_time = min(POWERUP_DURATION, self.shield_time + SHIELD_RECHARGE_RATE * dt)
+        self.fire_timer = max(0.0, self.fire_timer - dt)
+
+    def xp_to_next(self) -> int:
+        return 100 * self.level
+
+    def gain_xp(self, amount: int) -> None:
+        self.xp += amount
+        while self.xp >= self.xp_to_next():
+            self.xp -= self.xp_to_next()
+            self.level += 1
+
+    def draw(self, surf: Surface, t: float, img: Surface) -> None:
+        rect = img.get_rect(center=self.pos)
+        surf.blit(img, rect)
+        color = NEON_CYAN if int(t * 30) % 2 == 0 or self.iframes <= 0 else NEON_YELLOW
+        pygame.draw.circle(surf, color, self.pos, self.radius, width=2)
+        if self.shield_time >= POWERUP_DURATION:
+            r = self.radius + 6 + 2 * math.sin(t * 8)
+            pygame.draw.circle(surf, BLUE, self.pos, int(r), width=2)
+
+
+class EnemyType(Enum):
+    NORMAL = auto()
+    ZIGZAG = auto()
+    HOMING = auto()
+    BOSS = auto()
+    MEGA_BOSS = auto()
+
+
+@dataclass
+class Enemy:
+    pos: V2
+    vel: V2
+    speed: float
+    type: EnemyType = EnemyType.NORMAL
+    radius: int = ENEMY_RADIUS
+    hp: int = 1
+    is_boss: bool = False
+    tier: int = 0
+    dash_cd: float = 0.0
+    shoot_cd: float = 0.0
+    boss_kind: int = 0
+    zigzag_phase: float = 0.0
+
+    def update(self, dt: float, player_pos: V2) -> None:
+        to_player = (player_pos - self.pos)
+        desired = to_player.normalize() * self.speed if to_player.length_squared() > 1e-4 else V2(0, 0)
+        jitter = V2(random.uniform(-1, 1), random.uniform(-1, 1)) * (self.speed * (0.15 if self.is_boss else 0.25))
+        steer = desired + jitter
+        self.vel += (steer - self.vel) * clamp((2.0 if self.is_boss else 4.0) * dt, 0.0, 1.0)
+        self.pos += self.vel * dt
+        if (self.pos.x < self.radius and self.vel.x < 0) or (self.pos.x > WIDTH - self.radius and self.vel.x > 0):
+            self.vel.x *= -1
+        if (self.pos.y < self.radius and self.vel.y < 0) or (self.pos.y > HEIGHT - self.radius and self.vel.y > 0):
+            self.vel.y *= -1
+        self.pos.x = clamp(self.pos.x, self.radius, WIDTH - self.radius)
+        self.pos.y = clamp(self.pos.y, self.radius, HEIGHT - self.radius)
+        if self.tier >= 1:
+            self.dash_cd -= dt
+            if self.dash_cd <= 0:
+                if to_player.length_squared() > 0:
+                    self.vel += to_player.normalize() * self.speed * (1.5 + 0.5 * self.tier)
+                self.dash_cd = random.uniform(1.5, 3.0)
+
+    def draw(self, surf: Surface, sprites: dict) -> None:
+        img = sprites.get(self.type)
+        if img is not None:
+            rect = img.get_rect(center=self.pos)
+            surf.blit(img, rect)
+        else:
+            pygame.draw.circle(surf, NEON_PINK, self.pos, self.radius)
+        if self.is_boss:
+            pygame.draw.circle(surf, WHITE, self.pos, self.radius + 6, width=2)
+
+
+@dataclass
+class Orb:
+    pos: V2
+    radius: int = ORB_RADIUS
+    def draw(self, surf: Surface) -> None:
+        pygame.draw.circle(surf, NEON_YELLOW, self.pos, self.radius)
+        pygame.draw.circle(surf, WHITE, self.pos, max(1, self.radius // 3))
+
+
+
+@dataclass
+class Bullet:
+    pos: V2
+    vel: V2
+    radius: int = BULLET_RADIUS
+    lifetime: float = BULLET_LIFETIME
+    pierce: int = 0
+    dmg: int = BULLET_BASE_DMG
+    from_enemy: bool = False
+    homing: bool = False
+
+    def update(self, dt: float) -> None:
+        self.pos += self.vel * dt
+        self.lifetime -= dt
+    def alive(self) -> bool:
+        if self.lifetime <= 0:
+            return False
+        return -20 <= self.pos.x <= WIDTH + 20 and -20 <= self.pos.y <= HEIGHT + 20
+    def draw(
+        self,
+        surf: Surface,
+        player_img: Optional[Surface] = None,
+        enemy_img: Optional[Surface] = None,
+    ) -> None:
+        if self.from_enemy:
+            if enemy_img is not None:
+                surf.blit(enemy_img, enemy_img.get_rect(center=self.pos))
+            else:
+                pygame.draw.circle(surf, RED, self.pos, self.radius)
+        else:
+            if player_img is not None:
+                surf.blit(player_img, player_img.get_rect(center=self.pos))
+            else:
+                pygame.draw.circle(surf, NEON_GREEN, self.pos, self.radius)
+
+
+@dataclass
+class Particle:
+    pos: V2
+    vel: V2
+    color: Tuple[int, int, int]
+    radius: float
+    life: float
+    full_life: float
+
+    def update(self, dt: float) -> None:
+        self.pos += self.vel * dt
+        self.life -= dt
+
+    def alive(self) -> bool:
+        return self.life > 0
+
+    def draw(self, surf: Surface) -> None:
+        if self.life <= 0:
+            return
+        r = int(self.radius * (self.life / self.full_life))
+        if r > 0:
+            pygame.draw.circle(surf, self.color, self.pos, r)
+
+
+class PUType(Enum):
+    RAPID = auto()
+    SPREAD = auto()
+    SHIELD = auto()
+    SPEED = auto()
+    PIERCE = auto()
+
+
+@dataclass
+class PowerUp:
+    pos: V2
+    kind: PUType
+    radius: int = POWERUP_RADIUS
+    def draw(self, surf: Surface) -> None:
+        color = {
+            PUType.RAPID: NEON_YELLOW,
+            PUType.SPREAD: NEON_PINK,
+            PUType.SHIELD: BLUE,
+            PUType.SPEED: NEON_CYAN,
+            PUType.PIERCE: NEON_GREEN,
+        }[self.kind]
+        pygame.draw.circle(surf, color, self.pos, self.radius)
+        glyph = {PUType.RAPID:"R", PUType.SPREAD:"S", PUType.SHIELD:"H", PUType.SPEED:"V", PUType.PIERCE:"P"}[self.kind]
+        font = pygame.font.SysFont("consolas", 16)
+        img = font.render(glyph, True, BLACK)
+        surf.blit(img, img.get_rect(center=self.pos))
+
+
+# ------------------------------ Starfield ----------------------------------- #
+class Starfield:
+    def __init__(self, n: int = 120):
+        self.stars: List[Tuple[float, float, float]] = []
+        for _ in range(n):
+            self.stars.append([random.uniform(0, WIDTH), random.uniform(0, HEIGHT), random.uniform(10, 80)])
+    def update(self, dt: float, camera_vel: V2) -> None:
+        for s in self.stars:
+            s[1] += (s[2] + camera_vel.y * 0.2) * dt
+            s[0] += (camera_vel.x * 0.2) * dt
+            if s[1] > HEIGHT:
+                s[0] = random.uniform(0, WIDTH)
+                s[1] = -2
+    def draw(self, surf: Surface) -> None:
+        for x, y, speed in self.stars:
+            b = clamp(int(120 + speed * 1.3), 120, 255)
+            surf.fill((b, b, b), rect=pygame.Rect(int(x), int(y), 2, 2))
+
+
+# ------------------------------ Game State ---------------------------------- #
+class GameState:
+    TITLE = 0
+    PLAYING = 1
+    GAME_OVER = 2
+    SETTINGS = 3
+
+
+class Game:
+    def __init__(self):
+        pygame.init()
+        # Initialize mixer for sound effects and music
+        import pygame.mixer
+        pygame.mixer.init()
+        pygame.display.set_caption(TITLE)
+        self.screen = pygame.display.set_mode((0, 0), pygame.FULLSCREEN)
+        global WIDTH, HEIGHT
+        WIDTH, HEIGHT = self.screen.get_size()
+        self.clock = pygame.time.Clock()
+        self.font_big = pygame.font.SysFont("consolas", 48)
+        self.font = pygame.font.SysFont("consolas", 24)
+        self.font_small = pygame.font.SysFont("consolas", 18)
+        self.running = True
+        self.state = GameState.TITLE
+        self.t = 0.0
+
+        self.starfield = Starfield()
+
+        # Sprites
+        self.player_img = load_sprite("player.png", PLAYER_RADIUS * 2, NEON_CYAN)
+        self.enemy_sprites = {
+            EnemyType.NORMAL: load_sprite("es1.png", ENEMY_RADIUS * 2, NEON_PINK),
+            EnemyType.ZIGZAG: load_sprite("es2.png", ENEMY_RADIUS * 2, NEON_YELLOW),
+            EnemyType.HOMING: load_sprite("es3.png", ENEMY_RADIUS * 2, NEON_GREEN),
+            EnemyType.BOSS: load_sprite("bs1.png", 68, ORANGE),
+            EnemyType.MEGA_BOSS: load_sprite("bigboss.png", 96, RED),
+        }
+        self.bullet_img = load_sprite("bullet.png", BULLET_RADIUS * 2, NEON_GREEN)
+
+        self.high_score = 0
+        self.leaderboard: List[dict] = []
+        self.score_saved = False
+        self._load_save()
+
+
+        # Gameplay
+        self.player = Player(V2(WIDTH / 2, HEIGHT / 2))
+        self.enemies: List[Enemy] = []
+        self.orb = self._spawn_orb()
+        self.score = 0
+        self.lives = LIVES_START
+        self.spawn_timer = 0.0
+        self.diff_timer = 0.0
+        self.enemy_speed = ENEMY_BASE_SPEED
+        self.max_enemies = 3
+        self.enemy_level = 0
+        self.shake = 0.0
+
+        # Combat
+        self.bullets: List[Bullet] = []
+        self.particles: List[Particle] = []
+
+        # Power-ups
+        self.powerups: List[PowerUp] = []
+        self.pu_spawn_timer = random.uniform(POWERUP_SPAWN_MIN, POWERUP_SPAWN_MAX)
+        self.rapid_time = 0.0
+        self.speed_time = 0.0
+        self.spread_time = 0.0
+        self.pierce_time = 0.0
+
+        # Currency & progression
+
+        self.coins = 0
+        self.kills = 0
+        self.shop_open = False
+        self.upgrades = [
+
+            {"name": "Damage +1", "cost": 25, "key": pygame.K_1, "fn": self._buy_damage},
+            {"name": "Fire Rate -10%", "cost": 30, "key": pygame.K_2, "fn": self._buy_firerate},
+            {"name": "Move Speed +10%", "cost": 30, "key": pygame.K_3, "fn": self._buy_movespeed},
+            {"name": "Spread +1 (max 2)", "cost": 40, "key": pygame.K_4, "fn": self._buy_spread},
+            {"name": "Pierce +1 (max 3)", "cost": 45, "key": pygame.K_5, "fn": self._buy_pierce},
+            {"name": "Shield (recharge)", "cost": 25, "key": pygame.K_6, "fn": self._buy_shield},
+        ]
+
+        # Boss logic
+        self.boss_timer = 20.0  # seconds to next boss
+
+    # ---------------------- Persistence ---------------------- #
+    def _load_save(self) -> None:
+        if SAVE_PATH.exists():
+            try:
+                data = json.loads(SAVE_PATH.read_text())
+                scores = data.get("scores")
+                if isinstance(scores, list):
+                    for entry in scores:
+                        self.leaderboard.append({
+                            "score": int(entry.get("score", 0)),
+                            "kills": int(entry.get("kills", 0)),
+                            "coins": int(entry.get("coins", 0)),
+                        })
+                else:
+                    hi = int(data.get("high_score", 0))
+                    if hi > 0:
+                        self.leaderboard.append({"score": hi, "kills": 0, "coins": 0})
+            except Exception:
+                self.leaderboard.clear()
+        self.leaderboard.sort(key=lambda e: e["score"], reverse=True)
+        self.leaderboard = self.leaderboard[:5]
+        self.high_score = self.leaderboard[0]["score"] if self.leaderboard else 0
+
+    def _save(self) -> None:
+        try:
+            self.leaderboard.sort(key=lambda e: e["score"], reverse=True)
+            self.leaderboard = self.leaderboard[:5]
+            SAVE_PATH.write_text(json.dumps({"scores": self.leaderboard}))
+        except Exception:
+            pass
+
+    def _clear_scores(self) -> None:
+        self.leaderboard.clear()
+        self.high_score = 0
+        self._save()
+
+
+    # ---------------------- Spawning ------------------------- #
+    def _spawn_enemy(self) -> Enemy:
+        side = random.choice(["left", "right", "top", "bottom"])
+        if side == "left":
+            pos = V2(-ENEMY_RADIUS, random.uniform(ENEMY_RADIUS, HEIGHT - ENEMY_RADIUS))
+            vel = V2(1, 0)
+        elif side == "right":
+            pos = V2(WIDTH + ENEMY_RADIUS, random.uniform(ENEMY_RADIUS, HEIGHT - ENEMY_RADIUS))
+            vel = V2(-1, 0)
+        elif side == "top":
+            pos = V2(random.uniform(ENEMY_RADIUS, WIDTH - ENEMY_RADIUS), -ENEMY_RADIUS)
+            vel = V2(0, 1)
+        else:
+            pos = V2(random.uniform(ENEMY_RADIUS, WIDTH - ENEMY_RADIUS), HEIGHT + ENEMY_RADIUS)
+            vel = V2(0, -1)
+        speed = self.enemy_speed * random.uniform(0.9, 1.2)
+        tier = random.randint(0, self.enemy_level)
+        speed *= 1.0 + 0.15 * tier
+        hp = 1 + tier
+        dash = random.uniform(1.5, 3.0) if tier >= 1 else 0.0
+
+        etype = random.choice([EnemyType.NORMAL, EnemyType.ZIGZAG, EnemyType.HOMING])
+        shoot = 0.0
+        zig = 0.0
+        if etype == EnemyType.ZIGZAG:
+            speed *= 1.1
+            zig = random.uniform(0, math.tau)
+        elif etype == EnemyType.HOMING:
+            shoot = random.uniform(2.5, 4.0)
+            speed *= 0.9
+        elif tier >= 2:
+            shoot = random.uniform(2.0, 3.5)
+
+        return Enemy(
+            pos=pos,
+            vel=vel * speed,
+            speed=speed,
+            hp=hp,
+            tier=tier,
+            dash_cd=dash,
+            shoot_cd=shoot,
+            type=etype,
+            zigzag_phase=zig,
+        )
+
+    def _spawn_boss(self) -> Enemy:
+        pos = V2(random.uniform(120, WIDTH - 120), -40)
+        boss_kind = random.choice([0, 1, 2])
+        if boss_kind == 2:
+            speed = max(80.0, self.enemy_speed * 0.8)
+            hp = 60 + int(self.t // 20) * 10
+            tier = 3
+            dash = 0.0
+            shoot = random.uniform(1.5, 2.5)
+            radius = 56
+            etype = EnemyType.MEGA_BOSS
+        else:
+            speed = max(90.0, self.enemy_speed * 0.9)
+            hp = 24 + int(self.t // 20) * 6
+            tier = 2 if boss_kind == 1 else 1
+            dash = random.uniform(1.5, 3.0)
+            shoot = random.uniform(1.0, 2.0) if boss_kind == 1 else 0.0
+            radius = 34
+            etype = EnemyType.BOSS
+
+        return Enemy(
+            pos=pos,
+            vel=V2(0, speed),
+            speed=speed,
+            radius=radius,
+            hp=hp,
+            is_boss=True,
+            tier=tier,
+            dash_cd=dash,
+            shoot_cd=shoot,
+            boss_kind=boss_kind,
+            type=etype,
+        )
+
+    def _spawn_orb(self) -> Orb:
+        return Orb(V2(random.uniform(40, WIDTH - 40), random.uniform(40, HEIGHT - 40)))
+
+    def _spawn_powerup(self) -> None:
+        kind = random.choice(list(PUType))
+        pos = V2(random.uniform(60, WIDTH - 60), random.uniform(60, HEIGHT - 60))
+        self.powerups.append(PowerUp(pos, kind))
+
+    def _spawn_explosion(self, pos: V2) -> None:
+        colors = [
+            (255, 0, 0),
+            (255, 127, 0),
+            (255, 255, 0),
+            (0, 255, 0),
+            (0, 0, 255),
+            (75, 0, 130),
+            (148, 0, 211),
+        ]
+        for _ in range(20):
+            direction = V2(random.uniform(-1, 1), random.uniform(-1, 1))
+            if direction.length_squared() == 0:
+                direction = V2(1, 0)
+            vel = direction.normalize() * random.uniform(80, 200)
+            life = random.uniform(0.4, 0.8)
+            radius = random.uniform(4, 8)
+            color = random.choice(colors)
+            self.particles.append(Particle(pos.copy(), vel, color, radius, life, life))
+
+    # ---------------------- Reset / Start -------------------- #
+    def reset(self) -> None:
+        self.player = Player(V2(WIDTH / 2, HEIGHT / 2))
+        self.enemies.clear()
+        self.orb = self._spawn_orb()
+        self.score = 0
+        self.lives = LIVES_START
+        self.spawn_timer = 0.0
+        self.diff_timer = 0.0
+        self.enemy_speed = ENEMY_BASE_SPEED
+        self.max_enemies = 3
+        self.enemy_level = 0
+        self.shake = 0.0
+        self.bullets.clear()
+        self.powerups.clear()
+        self.pu_spawn_timer = random.uniform(POWERUP_SPAWN_MIN, POWERUP_SPAWN_MAX)
+        self.rapid_time = self.speed_time = self.spread_time = self.pierce_time = 0.0
+        self.coins = 0
+
+        self.kills = 0
+        self.shop_open = False
+        self.boss_timer = 20.0
+        self.score_saved = False
+
+
+    # ---------------------- Update Loop ---------------------- #
+    def update_title(self, dt: float) -> None:
+        self.starfield.update(dt, V2(0, 35))
+
+    def update_settings(self, dt: float, events: List[pygame.event.Event]) -> None:
+        self.starfield.update(dt, V2(0, 25))
+        for e in events:
+            if e.type != pygame.KEYDOWN:
+                continue
+            if e.key == pygame.K_UP:
+                self.settings_index = (self.settings_index - 1) % 3
+            elif e.key == pygame.K_DOWN:
+                self.settings_index = (self.settings_index + 1) % 3
+            elif e.key in (pygame.K_LEFT, pygame.K_RIGHT):
+                if self.settings_index == 0:
+                    delta = 0.1 if e.key == pygame.K_RIGHT else -0.1
+                    self.music_volume = clamp(self.music_volume + delta, 0.0, 1.0)
+                    pygame.mixer.music.set_volume(self.music_volume)
+                    self._save()
+                elif self.settings_index == 1:
+                    delta = 0.1 if e.key == pygame.K_RIGHT else -0.1
+                    self.sfx_volume = clamp(self.sfx_volume + delta, 0.0, 1.0)
+                    self._save()
+                elif self.settings_index == 2:
+                    if e.key == pygame.K_RIGHT:
+                        self.difficulty_idx = (self.difficulty_idx + 1) % len(DIFFICULTIES)
+                    else:
+                        self.difficulty_idx = (self.difficulty_idx - 1) % len(DIFFICULTIES)
+                    self._save()
+
+    def _nearest_enemy_dir(self) -> Optional[V2]:
+        if not self.enemies:
+            return None
+        p = self.player.pos
+        nearest = min(self.enemies, key=lambda e: e.pos.distance_squared_to(p))
+        to = nearest.pos - p
+        return to.normalize() if to.length_squared() else V2(1, 0)
+
+    def _try_fire(self) -> None:
+        if self.player.fire_timer > 0:
+            return
+        aim = self._nearest_enemy_dir()
+        if aim is None:
+            return
+        cooldown = self.player.fire_cooldown * (0.45 if self.rapid_time > 0 else 1.0)
+        self.player.fire_timer = max(0.08, cooldown)
+        dirs = [aim]
+        if self.spread_time > 0 or self.player.spread_level > 0:
+            level = max(self.player.spread_level, 1)
+            angles = [10, -10] if level == 1 else [8, -8, 16, -16]
+            for ang in angles:
+                rad = math.radians(ang)
+                rot = V2(aim.x * math.cos(rad) - aim.y * math.sin(rad), aim.x * math.sin(rad) + aim.y * math.cos(rad))
+                dirs.append(rot.normalize())
+        for d in dirs:
+            vel = d * BULLET_SPEED
+            self.bullets.append(Bullet(self.player.pos + d * (self.player.radius + 6), vel, pierce=(1 if self.pierce_time > 0 else self.player.pierce), dmg=self.player.damage))
+            if self.snd_shoot:
+                self.snd_shoot.play()
+        self.shake = min(6.0, self.shake + 1.5)
+
+    def _has_boss(self) -> bool:
+        return any(e.is_boss for e in self.enemies)
+
+    def update_play(self, dt: float) -> None:
+        keys = pygame.key.get_pressed()
+        # Toggle shop (handled in event too, but keep here if holding)
+        if keys[pygame.K_b]:
+            pass
+        # Pause gameplay when shop is open
+        if self.shop_open:
+            self.player.update(dt, keys)  # allow moving cursor feel; but no enemies
+            self.starfield.update(dt, self.player.vel)
+            return
+
+        self.player.update(dt, keys)
+        self.starfield.update(dt, self.player.vel)
+
+        self.enemy_level = min(2, int(self.t // 30))
+
+        # Auto-fire
+        self._try_fire()
+
+        # Bullets
+        for b in self.bullets:
+            if b.from_enemy and b.homing:
+                to = self.player.pos - b.pos
+                if to.length_squared() > 0:
+                    desired = to.normalize() * ENEMY_BULLET_SPEED
+                    b.vel += (desired - b.vel) * clamp(4.0 * dt, 0.0, 1.0)
+            b.update(dt)
+        new_bullets: List[Bullet] = []
+        for b in self.bullets:
+            if not b.alive():
+                continue
+            if b.from_enemy:
+                if self.player.iframes <= 0 and circle_collision(b.pos, b.radius, self.player.pos, self.player.radius):
+                    if self.player.shield_time >= POWERUP_DURATION:
+                        self.player.shield_time = 0.0
+                        self.player.iframes = 0.2
+                        self.shake = 8.0
+                    else:
+                        self.lives -= 1
+                        self.player.iframes = PLAYER_IFRAMES
+                        self.shake = 12.0
+                        if self.lives <= 0:
+                            self.state = GameState.GAME_OVER
+                else:
+                    new_bullets.append(b)
+                continue
+            hit_any = False
+            for e in list(self.enemies):
+                if circle_collision(b.pos, b.radius, e.pos, e.radius):
+                    e.hp -= b.dmg
+                    hit_any = True
+                    if e.hp <= 0:
+                        self.enemies.remove(e)
+                        self.kills += 1
+                        self._spawn_explosion(e.pos)
+                        if e.is_boss:
+                            self.score += BOSS_KILL_SCORE
+                            self.coins += random.randint(COINS_BOSS_MIN, COINS_BOSS_MAX)
+                            self.player.gain_xp(XP_BOSS_KILL)
+                            self.boss_timer = max(12.0, 28.0 - (self.t * 0.05))
+                        else:
+                            self.score += KILL_SCORE
+                            self.coins += random.randint(COINS_NORMAL_MIN, COINS_NORMAL_MAX)
+                            self.player.gain_xp(XP_KILL)
+                        self.shake = min(10.0, self.shake + (4.0 if e.is_boss else 2.5))
+                    if b.pierce > 0:
+                        b.pierce -= 1
+                        hit_any = False
+                    else:
+                        break
+            if not hit_any:
+                new_bullets.append(b)
+        self.bullets = new_bullets
+
+        for p in self.particles:
+            p.update(dt)
+        self.particles = [p for p in self.particles if p.alive()]
+
+        # Enemies
+        for e in self.enemies:
+            e.update(dt, self.player.pos)
+            if e.type == EnemyType.ZIGZAG:
+                e.zigzag_phase += dt * 4.0
+                perp = V2(-e.vel.y, e.vel.x)
+                if perp.length_squared() > 0:
+                    perp = perp.normalize()
+                    e.pos += perp * math.sin(e.zigzag_phase) * e.speed * 0.5 * dt
+            elif e.type == EnemyType.HOMING:
+                e.shoot_cd -= dt
+                if e.shoot_cd <= 0:
+                    to = self.player.pos - e.pos
+                    dir = to.normalize() if to.length_squared() > 0 else V2(0, 1)
+                    self.bullets.append(
+                        Bullet(
+                            e.pos + dir * (e.radius + 4),
+                            dir * ENEMY_BULLET_SPEED * 0.8,
+                            dmg=1,
+                            from_enemy=True,
+                            homing=True,
+                        )
+                    )
+                    e.shoot_cd = random.uniform(2.0, 3.0)
+            elif e.type == EnemyType.MEGA_BOSS:
+                e.shoot_cd -= dt
+                if e.shoot_cd <= 0:
+                    for i in range(8):
+                        ang = i * (math.tau / 8)
+                        vel = V2(math.cos(ang), math.sin(ang)) * ENEMY_BULLET_SPEED * 0.6
+                        self.bullets.append(Bullet(e.pos, vel, dmg=2, from_enemy=True))
+                    to = self.player.pos - e.pos
+                    dir = to.normalize() if to.length_squared() > 0 else V2(0, 1)
+                    self.bullets.append(Bullet(e.pos, dir * ENEMY_BULLET_SPEED * 0.8, dmg=2, from_enemy=True, homing=True))
+                    e.shoot_cd = random.uniform(1.5, 2.5)
+            else:
+                if (e.tier >= 2) or (e.is_boss and e.boss_kind == 1):
+                    e.shoot_cd -= dt
+                    if e.shoot_cd <= 0:
+                        to = self.player.pos - e.pos
+                        dir = to.normalize() if to.length_squared() > 0 else V2(0, 1)
+                        dmg = 2 if e.is_boss else 1
+                        self.bullets.append(Bullet(e.pos + dir * (e.radius + 4), dir * ENEMY_BULLET_SPEED, dmg=dmg, from_enemy=True))
+                        e.shoot_cd = random.uniform(1.0, 2.0) if e.is_boss else random.uniform(1.5, 3.0)
+
+        # Spawn logic
+        self.spawn_timer -= dt
+        if not self._has_boss():
+            if self.spawn_timer <= 0 and len(self.enemies) < self.max_enemies:
+                self.enemies.append(self._spawn_enemy())
+                self.spawn_timer = (
+                    ENEMY_SPAWN_COOLDOWN
+                    * DIFF_SPAWN_MULT[self.difficulty_idx]
+                    * random.uniform(0.6, 1.2)
+                )
+        # Boss timer
+        self.boss_timer -= dt
+        if self.boss_timer <= 0 and not self._has_boss():
+            self.enemies.append(self._spawn_boss())
+            self.boss_timer = 999.0  # wait for kill before next schedule
+
+        # Difficulty ramp
+        self.diff_timer += dt
+        if self.diff_timer >= 2.0:
+            self.diff_timer = 0.0
+            self.enemy_speed = min(self.enemy_speed + 6.0, 260.0)
+            self.max_enemies = min(self.max_enemies + 1, ENEMY_MAX)
+
+        # Collisions: orb
+        if circle_collision(self.player.pos, self.player.radius, self.orb.pos, self.orb.radius):
+            self.score += ORB_SCORE
+            self.player.gain_xp(XP_ORB)
+            self.orb = self._spawn_orb()
+            self.shake = min(8.0, self.shake + 4.0)
+
+        # Passive score tick
+        self.score += int(20 * dt)
+
+        # Enemy collision with player
+        if self.player.iframes <= 0:
+            for e in self.enemies:
+                if circle_collision(self.player.pos, self.player.radius, e.pos, e.radius):
+                    if self.player.shield_time >= POWERUP_DURATION:
+                        self.player.shield_time = 0.0
+                        self.player.iframes = 0.2
+                        self.shake = 8.0
+                    else:
+                        self.lives -= 1
+                        self.player.iframes = PLAYER_IFRAMES
+                        self.shake = 12.0
+                        if self.lives <= 0:
+                            self.state = GameState.GAME_OVER
+                    break
+
+        # Power-up spawning and pickups
+        self.pu_spawn_timer -= dt
+        if self.pu_spawn_timer <= 0:
+            self._spawn_powerup()
+            self.pu_spawn_timer = random.uniform(POWERUP_SPAWN_MIN, POWERUP_SPAWN_MAX)
+        for pu in list(self.powerups):
+            if circle_collision(self.player.pos, self.player.radius, pu.pos, POWERUP_RADIUS):
+                self.apply_powerup(pu.kind)
+                self.powerups.remove(pu)
+                self.shake = min(8.0, self.shake + 3.0)
+
+        # Tick effect timers & apply
+        self.rapid_time = max(0.0, self.rapid_time - dt)
+        self.speed_time = max(0.0, self.speed_time - dt)
+        self.spread_time = max(0.0, self.spread_time - dt)
+        self.pierce_time = max(0.0, self.pierce_time - dt)
+        self.player.speed_mult = 1.3 if self.speed_time > 0 else 1.0
+
+        # Screen shake decay
+        if self.shake > 0:
+            self.shake = max(0.0, self.shake - 20.0 * dt)
+
+    def apply_powerup(self, kind: PUType) -> None:
+        if kind == PUType.RAPID:
+            self.rapid_time = POWERUP_DURATION
+        elif kind == PUType.SPREAD:
+            self.spread_time = POWERUP_DURATION
+        elif kind == PUType.SHIELD:
+            self.player.has_shield = True
+            self.player.shield_time = POWERUP_DURATION
+        elif kind == PUType.SPEED:
+            self.speed_time = POWERUP_DURATION
+        elif kind == PUType.PIERCE:
+            self.pierce_time = POWERUP_DURATION
+
+    # ---------------------- Shop Logic ----------------------- #
+    def _inflate_cost(self, cost: int) -> int:
+        return int(cost * 1.4) + 1
+
+    def _buy_if_can(self, idx: int) -> None:
+        if 0 <= idx < len(self.upgrades):
+            up = self.upgrades[idx]
+            if self.coins >= up["cost"]:
+                self.coins -= up["cost"]
+                up["fn"]()
+                up["cost"] = min(999, self._inflate_cost(up["cost"]))
+
+    def _buy_damage(self) -> None:
+        self.player.damage += 1
+
+    def _buy_firerate(self) -> None:
+        self.player.fire_cooldown = max(0.08, self.player.fire_cooldown * 0.9)
+
+    def _buy_movespeed(self) -> None:
+        self.player.base_speed *= 1.1
+
+    def _buy_spread(self) -> None:
+        if self.player.spread_level < 2:
+            self.player.spread_level += 1
+
+    def _buy_pierce(self) -> None:
+        if self.player.pierce < 3:
+            self.player.pierce += 1
+
+    def _buy_shield(self) -> None:
+        self.player.has_shield = True
+        self.player.shield_time = POWERUP_DURATION
+
+    def update_game_over(self, dt: float) -> None:
+        self.starfield.update(dt, V2(0, 10))
+        if not self.score_saved:
+            self.leaderboard.append({
+                "score": self.score,
+                "kills": self.kills,
+                "coins": self.coins,
+            })
+            self._save()
+            self.high_score = self.leaderboard[0]["score"] if self.leaderboard else 0
+            self.score_saved = True
+
+    # ---------------------- Draw Loop ------------------------ #
+    def draw_title(self) -> None:
+        self.screen.fill(BLACK)
+        self.starfield.draw(self.screen)
+        title = self.font_big.render(TITLE, True, NEON_PINK)
+        sub = self.font.render("SPACE to start — WASD/Arrows to move", True, GREY)
+        hint = self.font_small.render("Auto-shoot, collect coins, B for shop, P to pause.", True, GREY)
+        self.screen.blit(title, title.get_rect(center=(WIDTH / 2, HEIGHT / 2 - 40)))
+        self.screen.blit(sub, sub.get_rect(center=(WIDTH / 2, HEIGHT / 2 + 10)))
+        self.screen.blit(hint, hint.get_rect(center=(WIDTH / 2, HEIGHT / 2 + 40)))
+        y = HEIGHT / 2 + 80
+        for idx, entry in enumerate(self.leaderboard, 1):
+            text = f"{idx}. {entry['score']}"
+            if entry.get('kills') or entry.get('coins'):
+                text += f"  K:{entry.get('kills', 0)} C:{entry.get('coins', 0)}"
+            line = self.font_small.render(text, True, NEON_CYAN)
+            self.screen.blit(line, line.get_rect(center=(WIDTH / 2, y)))
+            y += 22
+        clear = self.font_small.render("Press C to clear scores", True, GREY)
+        self.screen.blit(clear, clear.get_rect(center=(WIDTH / 2, y + 10)))
+
+    def draw_hud(self) -> None:
+        score_s = self.font.render(f"Score: {self.score}", True, WHITE)
+        hi_s = self.font.render(f"High: {self.high_score}", True, GREY)
+        coins_s = self.font.render(f"Coins: {self.coins}", True, NEON_YELLOW)
+        kills_s = self.font.render(f"Kills: {self.kills}", True, NEON_GREEN)
+        level_s = self.font.render(f"Level: {self.player.level}", True, NEON_CYAN)
+        xp_s = self.font_small.render(
+            f"XP: {self.player.xp}/{self.player.xp_to_next()}", True, NEON_CYAN
+        )
+        self.screen.blit(score_s, (14, 10))
+        self.screen.blit(hi_s, (14, 38))
+        self.screen.blit(coins_s, (14, 66))
+        self.screen.blit(kills_s, (14, 94))
+        self.screen.blit(level_s, (14, 122))
+        self.screen.blit(xp_s, (14, 150))
+
+        # Health bar (top-right)
+        hp_label = self.font_small.render("HP", True, WHITE)
+        hp_label_x = WIDTH - hp_label.get_width() - 14
+        hp_label_y = 10
+        self.screen.blit(hp_label, (hp_label_x, hp_label_y))
+        bar_x = WIDTH - BAR_WIDTH - 14
+        bar_y = hp_label_y + hp_label.get_height() + 4
+        ratio = self.lives / LIVES_START
+        pygame.draw.rect(self.screen, NEON_GREEN, (bar_x, bar_y, int(BAR_WIDTH * ratio), BAR_HEIGHT))
+        pygame.draw.rect(self.screen, WHITE, (bar_x, bar_y, BAR_WIDTH, BAR_HEIGHT), 2)
+
+        # Shield bar below health
+        shield_label = self.font_small.render("Shield", True, WHITE)
+        shield_label_x = WIDTH - shield_label.get_width() - 14
+        shield_label_y = bar_y + BAR_HEIGHT + 8
+        self.screen.blit(shield_label, (shield_label_x, shield_label_y))
+        sy = shield_label_y + shield_label.get_height() + 4
+        shield_ratio = clamp(self.player.shield_time / POWERUP_DURATION, 0.0, 1.0)
+        pygame.draw.rect(self.screen, BLUE, (bar_x, sy, int(BAR_WIDTH * shield_ratio), BAR_HEIGHT))
+        pygame.draw.rect(self.screen, WHITE, (bar_x, sy, BAR_WIDTH, BAR_HEIGHT), 2)
+
+        # Power-up badges
+        badges = []
+        if self.rapid_time > 0: badges.append(("Rapid", self.rapid_time))
+        if self.spread_time > 0: badges.append(("Spread", self.spread_time))
+        if self.pierce_time > 0: badges.append(("Pierce", self.pierce_time))
+        if self.speed_time > 0: badges.append(("Speed", self.speed_time))
+        x0, y0 = 12, HEIGHT - 28
+        for i, (name, tleft) in enumerate(badges[:6]):
+            label = self.font_small.render(f"{name}:{int(tleft)}s", True, WHITE)
+            self.screen.blit(label, (x0 + i * 130, y0))
+
+        prompt = self.font_small.render("Press B for Shop", True, GREY)
+        self.screen.blit(prompt, (WIDTH - prompt.get_width() - 14, HEIGHT - 28))
+
+    def draw_shop(self) -> None:
+        panel = pygame.Surface((WIDTH, HEIGHT), pygame.SRCALPHA)
+        panel.fill((0, 0, 0, 200))
+        self.screen.blit(panel, (0, 0))
+        title = self.font_big.render("SHOP", True, NEON_YELLOW)
+        self.screen.blit(title, title.get_rect(center=(WIDTH / 2, 80)))
+        info = self.font_small.render("Press 1–6 to buy, B to close", True, GREY)
+        self.screen.blit(info, info.get_rect(center=(WIDTH / 2, 120)))
+        # List upgrades
+        y = 170
+        for i, up in enumerate(self.upgrades, start=1):
+            name = up["name"]
+            cost = up["cost"]
+            line = self.font.render(f"{i}. {name}  —  {cost} coins", True, WHITE)
+            self.screen.blit(line, (WIDTH / 2 - 260, y))
+            y += 36
+        wallet = self.font.render(f"Coins: {self.coins}", True, NEON_YELLOW)
+        self.screen.blit(wallet, (WIDTH / 2 - 260, y + 10))
+
+    def draw_play(self) -> None:
+        self.screen.fill(BLACK)
+        self.starfield.draw(self.screen)
+        ox = random.uniform(-self.shake, self.shake)
+        oy = random.uniform(-self.shake, self.shake)
+        temp = self.screen.copy()
+        self.orb.draw(temp)
+        for pu in self.powerups:
+            pu.draw(temp)
+        for e in self.enemies:
+            e.draw(temp, self.enemy_sprites)
+        for p in self.particles:
+            p.draw(temp)
+        for b in self.bullets:
+            b.draw(temp, self.bullet_img)
+        self.player.draw(temp, self.t, self.player_img)
+        self.screen.blit(temp, (ox, oy))
+        self.draw_hud()
+        if self.shop_open:
+            self.draw_shop()
+
+    def draw_game_over(self) -> None:
+        self.draw_play()
+        panel = pygame.Surface((WIDTH, HEIGHT), pygame.SRCALPHA)
+        panel.fill((0, 0, 0, 160))
+        self.screen.blit(panel, (0, 0))
+        over = self.font_big.render("GAME OVER", True, NEON_PINK)
+        s1 = self.font.render(f"Score: {self.score}", True, WHITE)
+        s2 = self.font.render(f"High:  {self.high_score}", True, GREY)
+        s3 = self.font_small.render("Press R to restart, ESC to quit", True, GREY)
+        self.screen.blit(over, over.get_rect(center=(WIDTH / 2, HEIGHT / 2 - 40)))
+        self.screen.blit(s1, s1.get_rect(center=(WIDTH / 2, HEIGHT / 2 + 5)))
+        self.screen.blit(s2, s2.get_rect(center=(WIDTH / 2, HEIGHT / 2 + 35)))
+        self.screen.blit(s3, s3.get_rect(center=(WIDTH / 2, HEIGHT / 2 + 70)))
+
+    # ---------------------- Main Loop ------------------------ #
+    def run(self) -> None:
+        while self.running:
+            dt = self.clock.tick(FPS) / 1000.0
+            self.t += dt
+
+            events = pygame.event.get()
+            for event in events:
+                if event.type == pygame.QUIT:
+                    self.running = False
+                elif event.type == pygame.KEYDOWN:
+                    if event.key == pygame.K_ESCAPE:
+                        self.running = False
+                    if self.state == GameState.TITLE and event.key == pygame.K_SPACE:
+                        self.reset()
+                        self.state = GameState.PLAYING
+                    elif self.state == GameState.TITLE and event.key == pygame.K_c:
+                        self._clear_scores()
+                    elif self.state == GameState.PLAYING:
+                        if event.key == pygame.K_p:
+                            self.state = GameState.TITLE
+
+                        if event.key == pygame.K_b:
+                            self.shop_open = not self.shop_open
+                        if self.shop_open:
+                            if event.key in (
+                                pygame.K_1,
+                                pygame.K_2,
+                                pygame.K_3,
+                                pygame.K_4,
+                                pygame.K_5,
+                                pygame.K_6,
+                            ):
+                                idx = {
+                                    pygame.K_1: 0,
+                                    pygame.K_2: 1,
+                                    pygame.K_3: 2,
+                                    pygame.K_4: 3,
+                                    pygame.K_5: 4,
+                                    pygame.K_6: 5,
+                                }[event.key]
+                                self._buy_if_can(idx)
+                        if event.key == pygame.K_r:
+                            self.reset()
+                    elif self.state == GameState.GAME_OVER:
+                        if event.key == pygame.K_r:
+                            self.reset()
+                            self.state = GameState.PLAYING
+
+            if self.state == GameState.TITLE:
+                self.update_title(dt)
+            elif self.state == GameState.PLAYING:
+                self.update_play(dt)
+            elif self.state == GameState.SETTINGS:
+                self.update_settings(dt, events)
+            else:
+                self.update_game_over(dt)
+
+            if self.state == GameState.TITLE:
+                self.draw_title()
+            elif self.state == GameState.PLAYING:
+                self.draw_play()
+            elif self.state == GameState.SETTINGS:
+                self.draw_settings()
+            else:
+                self.draw_game_over()
+
+            pygame.display.flip()
+
+        pygame.quit()
+
+
+if __name__ == "__main__":
+    Game().run()